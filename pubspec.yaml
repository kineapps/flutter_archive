--- conflicted
+++ resolved
@@ -5,12 +5,8 @@
 repository: https://github.com/kineapps/flutter_archive
 
 environment:
-<<<<<<< HEAD
   sdk: ">=2.6.0 <3.0.0"
-=======
-  sdk: ">=2.1.0 <3.0.0"
   flutter: ">=1.12.0 <2.0.0"
->>>>>>> d8bbf27f
 
 dependencies:
   flutter:
